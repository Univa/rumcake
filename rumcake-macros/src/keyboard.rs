--- conflicted
+++ resolved
@@ -18,11 +18,8 @@
     no_matrix: bool,
     bluetooth: bool,
     usb: bool,
-<<<<<<< HEAD
+    encoders: bool,
     pointer: Option<PointerSettings>,
-=======
-    encoders: bool,
->>>>>>> c4a0c86b
     storage: Option<StorageSettings>,
     simple_backlight: Option<LightingSettings>,
     simple_backlight_matrix: Option<LightingSettings>,
